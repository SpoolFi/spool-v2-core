--- conflicted
+++ resolved
@@ -58,13 +58,8 @@
     "proxy": "0x02cE10513AfAf102172651B7DC6f1A6359717421"
   },
   "StrategyRegistry": {
-<<<<<<< HEAD
-    "implementation": "0xEE8D61687d3E174435BF8deb9EA6816C78236B6A",
-    "proxy": "0x49820C1bC5e07416Cb986d89c3fe1a4e1D12faD4"
-=======
     "implementation": "0x2b4130F3fF714857D15d366e3Cf2cbb1eA03856D",
     "proxy": "0x554c6bCB54656390aca0a0af38CA954dbE653F15"
->>>>>>> 82b965d7
   },
   "Swapper": {
     "implementation": "0x10319e7e4863f1165aBaAE5947CB5e81282Ab43D",
