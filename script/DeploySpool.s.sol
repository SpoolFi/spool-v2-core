// SPDX-License-Identifier: BUSL-1.1
pragma solidity 0.8.17;

import "@openzeppelin/proxy/transparent/ProxyAdmin.sol";
import "@openzeppelin/proxy/transparent/TransparentUpgradeableProxy.sol";
import "../src/access/Roles.sol";
import {IWETH9} from "../src/external/interfaces/weth/IWETH9.sol";
import {SpoolAccessControl} from "../src/access/SpoolAccessControl.sol";
import {AllowlistGuard} from "../src/guards/AllowlistGuard.sol";
import {ActionManager} from "../src/managers/ActionManager.sol";
import {AssetGroupRegistry} from "../src/managers/AssetGroupRegistry.sol";
import {GuardManager} from "../src/managers/GuardManager.sol";
import {RewardManager} from "../src/rewards/RewardManager.sol";
import {RiskManager} from "../src/managers/RiskManager.sol";
import {SmartVaultManager} from "../src/managers/SmartVaultManager.sol";
import {StrategyRegistry} from "../src/managers/StrategyRegistry.sol";
import {UsdPriceFeedManager} from "../src/managers/UsdPriceFeedManager.sol";
import {DepositSwap} from "../src/DepositSwap.sol";
import {MasterWallet} from "../src/MasterWallet.sol";
import {SmartVault} from "../src/SmartVault.sol";
import {SmartVaultFactory} from "../src/SmartVaultFactory.sol";
import {SmartVaultFactoryHpf} from "../src/SmartVaultFactoryHpf.sol";
import {Swapper} from "../src/Swapper.sol";
import {SpoolLens} from "../src/SpoolLens.sol";
import "../src/managers/DepositManager.sol";
import "../src/managers/WithdrawalManager.sol";
import "../src/strategies/GhostStrategy.sol";
import "./helper/JsonHelper.sol";
import {ExponentialAllocationProvider} from "../src/providers/ExponentialAllocationProvider.sol";
import {LinearAllocationProvider} from "../src/providers/LinearAllocationProvider.sol";
import {UniformAllocationProvider} from "../src/providers/UniformAllocationProvider.sol";

contract DeploySpool {
    function constantsJson() internal view virtual returns (JsonReader) {}
    function contractsJson() internal view virtual returns (JsonReadWriter) {}

    ProxyAdmin public proxyAdmin;
    SpoolAccessControl public spoolAccessControl;
    Swapper public swapper;
    MasterWallet public masterWallet;
    ActionManager public actionManager;
    AssetGroupRegistry public assetGroupRegistry;
    GuardManager public guardManager;
    RewardManager public rewardManager;
    RiskManager public riskManager;
    UsdPriceFeedManager public usdPriceFeedManager;
    StrategyRegistry public strategyRegistry;
    SmartVaultManager public smartVaultManager;
    DepositSwap public depositSwap;
    SmartVaultFactory public smartVaultFactory;
    SmartVaultFactoryHpf public smartVaultFactoryHpf;
    AllowlistGuard public allowlistGuard;
    DepositManager public depositManager;
    WithdrawalManager public withdrawalManager;
    IStrategy public ghostStrategy;
    ExponentialAllocationProvider public exponentialAllocationProvider;
    LinearAllocationProvider public linearAllocationProvider;
    UniformAllocationProvider public uniformAllocationProvider;
    SpoolLens public spoolLens;

    function deploySpool() public {
        TransparentUpgradeableProxy proxy;

        {
            proxyAdmin = new ProxyAdmin();

            contractsJson().add("ProxyAdmin", address(proxyAdmin));
        }

        {
            GhostStrategy implementation = new GhostStrategy();
            proxy = new TransparentUpgradeableProxy(address(implementation), address(proxyAdmin), "");
            ghostStrategy = IStrategy(address(proxy));

            contractsJson().addProxy("GhostStrategy", address(implementation), address(proxy));
        }

        {
            SpoolAccessControl implementation = new SpoolAccessControl();
            proxy = new TransparentUpgradeableProxy(address(implementation), address(proxyAdmin), "");
            spoolAccessControl = SpoolAccessControl(address(proxy));
            spoolAccessControl.initialize();

            contractsJson().addProxy("SpoolAccessControl", address(implementation), address(proxy));
        }

        {
            Swapper implementation = new Swapper(spoolAccessControl);
            proxy = new TransparentUpgradeableProxy(address(implementation), address(proxyAdmin), "");
            swapper = Swapper(address(proxy));

            contractsJson().addProxy("Swapper", address(implementation), address(proxy));
        }

        {
            MasterWallet implementation = new MasterWallet(spoolAccessControl);
            proxy = new TransparentUpgradeableProxy(address(implementation), address(proxyAdmin), "");
            masterWallet = MasterWallet(address(proxy));

            contractsJson().addProxy("MasterWallet", address(implementation), address(proxy));
        }

        {
            ActionManager implementation = new ActionManager(spoolAccessControl);
            proxy = new TransparentUpgradeableProxy(address(implementation), address(proxyAdmin), "");
            actionManager = ActionManager(address(proxy));

            contractsJson().addProxy("ActionManager", address(implementation), address(proxy));
        }

        {
            GuardManager implementation = new GuardManager(spoolAccessControl);
            proxy = new TransparentUpgradeableProxy(address(implementation), address(proxyAdmin), "");
            guardManager = GuardManager(address(proxy));

            contractsJson().addProxy("GuardManager", address(implementation), address(proxy));
        }

        {
            AssetGroupRegistry implementation = new AssetGroupRegistry(spoolAccessControl);
            proxy = new TransparentUpgradeableProxy(address(implementation), address(proxyAdmin), "");
            assetGroupRegistry = AssetGroupRegistry(address(proxy));
            assetGroupRegistry.initialize(new address[](0));

            contractsJson().addProxy("AssetGroupRegistry", address(implementation), address(proxy));
        }

        {
            UsdPriceFeedManager implementation = new UsdPriceFeedManager(spoolAccessControl);
            proxy = new TransparentUpgradeableProxy(address(implementation), address(proxyAdmin), "");
            usdPriceFeedManager = UsdPriceFeedManager(address(proxy));

            contractsJson().addProxy("UsdPriceFeedManager", address(implementation), address(proxy));
        }

        {
            StrategyRegistry implementation = new StrategyRegistry(
                masterWallet,
                spoolAccessControl,
                usdPriceFeedManager,
                address(ghostStrategy)
            );
            proxy = new TransparentUpgradeableProxy(address(implementation), address(proxyAdmin), "");
            strategyRegistry = StrategyRegistry(address(proxy));
            strategyRegistry.initialize(
                uint96(constantsJson().getUint256(".fees.ecosystemFeePct")),
                uint96(constantsJson().getUint256(".fees.treasuryFeePct")),
                constantsJson().getAddress(".fees.ecosystemFeeReceiver"),
                constantsJson().getAddress(".fees.treasuryFeeReceiver"),
                constantsJson().getAddress(".emergencyWithdrawalWallet")
            );

            spoolAccessControl.grantRole(ROLE_MASTER_WALLET_MANAGER, address(strategyRegistry));
            spoolAccessControl.grantRole(ADMIN_ROLE_STRATEGY, address(strategyRegistry));
            spoolAccessControl.grantRole(ROLE_STRATEGY_REGISTRY, address(strategyRegistry));

            contractsJson().addProxy("StrategyRegistry", address(implementation), address(proxy));
        }

        {
            RiskManager implementation = new RiskManager(spoolAccessControl, strategyRegistry, address(ghostStrategy));
            proxy = new TransparentUpgradeableProxy(address(implementation), address(proxyAdmin), "");
            riskManager = RiskManager(address(proxy));

            contractsJson().addProxy("RiskManager", address(implementation), address(proxy));
        }

        {
            DepositManager implementation =
            new DepositManager(strategyRegistry, usdPriceFeedManager, guardManager, actionManager, spoolAccessControl, masterWallet, address(ghostStrategy));
            proxy = new TransparentUpgradeableProxy(address(implementation), address(proxyAdmin), "");
            depositManager = DepositManager(address(proxy));

            spoolAccessControl.grantRole(ROLE_MASTER_WALLET_MANAGER, address(depositManager));
            spoolAccessControl.grantRole(ROLE_SMART_VAULT_MANAGER, address(depositManager));

            contractsJson().addProxy("DepositManager", address(implementation), address(proxy));
        }

        {
            WithdrawalManager implementation =
                new WithdrawalManager(strategyRegistry, masterWallet, guardManager, actionManager, spoolAccessControl);
            proxy = new TransparentUpgradeableProxy(address(implementation), address(proxyAdmin), "");
            withdrawalManager = WithdrawalManager(address(proxy));

            spoolAccessControl.grantRole(ROLE_MASTER_WALLET_MANAGER, address(withdrawalManager));
            spoolAccessControl.grantRole(ROLE_SMART_VAULT_MANAGER, address(withdrawalManager));

            contractsJson().addProxy("WithdrawalManager", address(implementation), address(proxy));
        }

        {
            SmartVaultManager implementation = new SmartVaultManager(
                spoolAccessControl,
                assetGroupRegistry,
                riskManager,
                depositManager,
                withdrawalManager,
                strategyRegistry,
                masterWallet,
                usdPriceFeedManager,
                address(ghostStrategy)
            );
            proxy = new TransparentUpgradeableProxy(address(implementation), address(proxyAdmin), "");
            smartVaultManager = SmartVaultManager(address(proxy));

            spoolAccessControl.grantRole(ROLE_MASTER_WALLET_MANAGER, address(smartVaultManager));
            spoolAccessControl.grantRole(ROLE_SMART_VAULT_MANAGER, address(smartVaultManager));

            contractsJson().addProxy("SmartVaultManager", address(implementation), address(proxy));
        }

        {
            RewardManager implementation = new RewardManager(spoolAccessControl, assetGroupRegistry, false);
            proxy = new TransparentUpgradeableProxy(address(implementation), address(proxyAdmin), "");
            rewardManager = RewardManager(address(proxy));

            contractsJson().addProxy("RewardManager", address(implementation), address(proxy));
        }

        {
            DepositSwap implementation = new DepositSwap(
                IWETH9(constantsJson().getAddress(".assets.weth.address")),
                assetGroupRegistry,
                smartVaultManager,
                swapper
            );
            proxy = new TransparentUpgradeableProxy(address(implementation), address(proxyAdmin), "");
            depositSwap = DepositSwap(address(proxy));

            spoolAccessControl.grantRole(ROLE_SWAPPER, address(depositSwap));

            contractsJson().addProxy("DepositSwap", address(implementation), address(proxy));
        }

        {
            SmartVault smartVaultImplementation = new SmartVault(spoolAccessControl, guardManager);

            smartVaultFactory = new SmartVaultFactory(
                address(smartVaultImplementation),
                spoolAccessControl,
                actionManager,
                guardManager,
                smartVaultManager,
                assetGroupRegistry,
                riskManager
            );

            smartVaultFactoryHpf = new SmartVaultFactoryHpf(
                address(smartVaultImplementation),
                spoolAccessControl,
                actionManager,
                guardManager,
                smartVaultManager,
                assetGroupRegistry,
                riskManager
            );

            spoolAccessControl.grantRole(ROLE_SMART_VAULT_INTEGRATOR, address(smartVaultFactory));
            spoolAccessControl.grantRole(ROLE_SMART_VAULT_INTEGRATOR, address(smartVaultFactoryHpf));

            spoolAccessControl.grantRole(ADMIN_ROLE_SMART_VAULT_ALLOW_REDEEM, address(smartVaultFactory));
            spoolAccessControl.grantRole(ADMIN_ROLE_SMART_VAULT_ALLOW_REDEEM, address(smartVaultFactoryHpf));

            contractsJson().add("SmartVaultFactory", address(smartVaultFactory));
            contractsJson().add("SmartVaultFactoryHpf", address(smartVaultFactoryHpf));
        }

        {
            ExponentialAllocationProvider implementation = new ExponentialAllocationProvider();
            proxy = new TransparentUpgradeableProxy(address(implementation), address(proxyAdmin), "");
            exponentialAllocationProvider = ExponentialAllocationProvider(address(proxy));

            contractsJson().addProxy("ExponentialAllocationProvider", address(implementation), address(proxy));

            spoolAccessControl.grantRole(ROLE_ALLOCATION_PROVIDER, address(exponentialAllocationProvider));
        }

        {
            LinearAllocationProvider implementation = new LinearAllocationProvider();
            proxy = new TransparentUpgradeableProxy(address(implementation), address(proxyAdmin), "");
            linearAllocationProvider = LinearAllocationProvider(address(proxy));

            contractsJson().addProxy("LinearAllocationProvider", address(implementation), address(proxy));

            spoolAccessControl.grantRole(ROLE_ALLOCATION_PROVIDER, address(linearAllocationProvider));
        }

        {
            UniformAllocationProvider implementation = new UniformAllocationProvider();
            proxy = new TransparentUpgradeableProxy(address(implementation), address(proxyAdmin), "");
            uniformAllocationProvider = UniformAllocationProvider(address(proxy));

            contractsJson().addProxy("UniformAllocationProvider", address(implementation), address(proxy));

            spoolAccessControl.grantRole(ROLE_ALLOCATION_PROVIDER, address(uniformAllocationProvider));
        }

        {
            AllowlistGuard implementation = new AllowlistGuard(spoolAccessControl);
            proxy = new TransparentUpgradeableProxy(address(implementation), address(proxyAdmin), "");
            allowlistGuard = AllowlistGuard(address(proxy));

            contractsJson().addProxy("AllowlistGuard", address(implementation), address(proxy));
        }

        {
            SpoolLens implementation = new SpoolLens(
                spoolAccessControl,
                assetGroupRegistry,
                riskManager,
                depositManager,
                withdrawalManager,
                strategyRegistry,
                masterWallet,
                usdPriceFeedManager,
                smartVaultManager,
                address(ghostStrategy)
            );
            proxy = new TransparentUpgradeableProxy(address(implementation), address(proxyAdmin), "");
            spoolLens = SpoolLens(address(proxy));

            contractsJson().addProxy("SpoolLens", address(implementation), address(spoolLens));
        }
    }

    function postDeploySpool(address deployerAddress) public virtual {
        {
            // transfer ownership of ProxyAdmin
            address proxyAdminOwner = constantsJson().getAddress(".proxyAdminOwner");
            proxyAdmin.transferOwnership(proxyAdminOwner);

            // transfer ROLE_SPOOL_ADMIN
            address spoolAdmin = constantsJson().getAddress(".spoolAdmin");
            spoolAccessControl.grantRole(ROLE_SPOOL_ADMIN, spoolAdmin);
        }

        spoolAccessControl.renounceRole(ROLE_SPOOL_ADMIN, deployerAddress);
    }

    function loadSpool() public {
        proxyAdmin = ProxyAdmin(contractsJson().getAddress(".ProxyAdmin"));
        spoolAccessControl = SpoolAccessControl(contractsJson().getAddress(".SpoolAccessControl.proxy"));
        swapper = Swapper(contractsJson().getAddress(".Swapper.proxy"));
        masterWallet = MasterWallet(contractsJson().getAddress(".MasterWallet.proxy"));
        actionManager = ActionManager(contractsJson().getAddress(".ActionManager.proxy"));
        assetGroupRegistry = AssetGroupRegistry(contractsJson().getAddress(".AssetGroupRegistry.proxy"));
        guardManager = GuardManager(contractsJson().getAddress(".GuardManager.proxy"));
        rewardManager = RewardManager(contractsJson().getAddress(".RewardManager.proxy"));
        riskManager = RiskManager(contractsJson().getAddress(".RiskManager.proxy"));
        usdPriceFeedManager = UsdPriceFeedManager(contractsJson().getAddress(".UsdPriceFeedManager.proxy"));
        strategyRegistry = StrategyRegistry(contractsJson().getAddress(".StrategyRegistry.proxy"));
        smartVaultManager = SmartVaultManager(contractsJson().getAddress(".SmartVaultManager.proxy"));
        depositSwap = DepositSwap(contractsJson().getAddress(".DepositSwap.proxy"));
        smartVaultFactory = SmartVaultFactory(contractsJson().getAddress(".SmartVaultFactory"));
<<<<<<< HEAD
        allowlistGuard = AllowlistGuard(contractsJson().getAddress(".AllowlistGuard"));
=======
        smartVaultFactoryHpf = SmartVaultFactoryHpf(contractsJson().getAddress(".SmartVaultFactoryHpf"));
        allowlistGuard = AllowlistGuard(contractsJson().getAddress(".AllowlistGuard.proxy"));
>>>>>>> bf71449f
        depositManager = DepositManager(contractsJson().getAddress(".DepositManager.proxy"));
        withdrawalManager = WithdrawalManager(contractsJson().getAddress(".WithdrawalManager.proxy"));
        ghostStrategy = IStrategy(contractsJson().getAddress(".GhostStrategy"));
        exponentialAllocationProvider =
            ExponentialAllocationProvider(contractsJson().getAddress(".ExponentialAllocationProvider.proxy"));
        linearAllocationProvider =
            LinearAllocationProvider(contractsJson().getAddress(".LinearAllocationProvider.proxy"));
        uniformAllocationProvider =
            UniformAllocationProvider(contractsJson().getAddress(".UniformAllocationProvider.proxy"));
        spoolLens = SpoolLens(contractsJson().getAddress(".SpoolLens.proxy"));
    }

    function test_mock_DeploySpool() external pure {}
}<|MERGE_RESOLUTION|>--- conflicted
+++ resolved
@@ -353,12 +353,8 @@
         smartVaultManager = SmartVaultManager(contractsJson().getAddress(".SmartVaultManager.proxy"));
         depositSwap = DepositSwap(contractsJson().getAddress(".DepositSwap.proxy"));
         smartVaultFactory = SmartVaultFactory(contractsJson().getAddress(".SmartVaultFactory"));
-<<<<<<< HEAD
-        allowlistGuard = AllowlistGuard(contractsJson().getAddress(".AllowlistGuard"));
-=======
         smartVaultFactoryHpf = SmartVaultFactoryHpf(contractsJson().getAddress(".SmartVaultFactoryHpf"));
         allowlistGuard = AllowlistGuard(contractsJson().getAddress(".AllowlistGuard.proxy"));
->>>>>>> bf71449f
         depositManager = DepositManager(contractsJson().getAddress(".DepositManager.proxy"));
         withdrawalManager = WithdrawalManager(contractsJson().getAddress(".WithdrawalManager.proxy"));
         ghostStrategy = IStrategy(contractsJson().getAddress(".GhostStrategy"));
