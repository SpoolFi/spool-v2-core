--- conflicted
+++ resolved
@@ -108,14 +108,10 @@
 
             deployConvexStFrxEth(contracts, true);
 
-<<<<<<< HEAD
-        deployGearboxV3(contracts, true);
-
-        deployMetamorphoGauntlet(contracts, true);
-=======
             deployGearboxV3(contracts, true);
-        }
->>>>>>> 3d3ca77a
+
+            deployMetamorphoGauntlet(contracts, true);
+        }
     }
 
     function deployAaveV2(StandardContracts memory contracts) public {
